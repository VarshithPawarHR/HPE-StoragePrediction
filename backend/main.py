--- conflicted
+++ resolved
@@ -6,20 +6,14 @@
 from db import collection
 from pymongo import DESCENDING
 from fastapi.responses import JSONResponse
-<<<<<<< HEAD
 from pymongo import ASCENDING
 from typing import List
 from Utils.loader import load_keras_models, load_scalers
 from Utils.preprocess import preprocess_input_daily
 from fastapi import HTTPException
 import numpy as np
-
-models = load_keras_models()
-scalers = load_scalers()
-=======
 from zoneinfo import ZoneInfo
 from fastapi.middleware.cors import CORSMiddleware
->>>>>>> 72a23413
 
 
 IST = ZoneInfo("Asia/Kolkata")
@@ -108,7 +102,6 @@
         "data": formatted
     })
 
-<<<<<<< HEAD
 @app.get("/predictions/daily")
 async def get_predictions():
 
@@ -117,8 +110,9 @@
 
     for directory in directories:
         model_name = f"{directory}_daily"
-        model = models.get(model_name)
-        scaler = scalers.get(model_name)
+        # Fetch the model and scaler from the app state
+        model = app.state.models.get(model_name)
+        scaler = app.state.scalers.get(model_name)
 
         if model is None or scaler is None:
             results[directory] = None
@@ -143,7 +137,6 @@
 
 
 
-=======
 #growth rate endpoint logic is get the last 96th data entry then firstentry - last entry / lastentry No need for timestamps retreval from DB
 
 @app.get("/growth-rate")
@@ -207,4 +200,3 @@
         "current_storage": current_storage,
         "total_storage_consumed_gb": round(total_consumed, 2)
     })
->>>>>>> 72a23413
